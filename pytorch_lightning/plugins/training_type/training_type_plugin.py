# Copyright The PyTorch Lightning team.
#
# Licensed under the Apache License, Version 2.0 (the "License");
# you may not use this file except in compliance with the License.
# You may obtain a copy of the License at
#
#     http://www.apache.org/licenses/LICENSE-2.0
#
# Unless required by applicable law or agreed to in writing, software
# distributed under the License is distributed on an "AS IS" BASIS,
# WITHOUT WARRANTIES OR CONDITIONS OF ANY KIND, either express or implied.
# See the License for the specific language governing permissions and
# limitations under the License.
import contextlib
from abc import ABC, abstractmethod
<<<<<<< HEAD
from typing import Any, Dict, Generator, Iterable, Mapping, Optional, Union
=======
from typing import Any, Callable, Dict, Generator, Iterable, List, Mapping, Optional, Tuple, Union
>>>>>>> 0b68f2ab

import torch
from torch import Tensor
from torch.nn import Module
from torch.optim import Optimizer
from torch.utils.data import DataLoader

import pytorch_lightning as pl
from pytorch_lightning.overrides.base import unwrap_lightning_module
from pytorch_lightning.plugins import TorchCheckpointIO
from pytorch_lightning.plugins.io.checkpoint_plugin import CheckpointIO
from pytorch_lightning.utilities.distributed import ReduceOp
from pytorch_lightning.utilities.types import _EVALUATE_OUTPUT, _PATH, _PREDICT_OUTPUT


class TrainingTypePlugin(ABC):
    """Base class for all training type plugins that change the behaviour of the training, validation and test-
    loop."""

    def __init__(self, checkpoint_io: Optional[CheckpointIO] = None) -> None:
        self._model: Optional[Module] = None
        self._results: Optional[Union[_EVALUATE_OUTPUT, _PREDICT_OUTPUT]] = None
        checkpoint_io = checkpoint_io if checkpoint_io is not None else TorchCheckpointIO()
        self._checkpoint_io = checkpoint_io

    @property
    def checkpoint_io(self) -> CheckpointIO:
        return self._checkpoint_io

    @checkpoint_io.setter
    def checkpoint_io(self, plugin: CheckpointIO) -> None:
        self._checkpoint_io = plugin

    def connect(self, model: Module) -> None:
        """Called by the accelerator to connect the accelerator and the model with this plugin."""
        self.model = model

    def setup_environment(self) -> None:
        """Setup any processes or distributed connections.

        This is called before the LightningModule/DataModule setup hook which allows the user to access the accelerator
        environment before setup is complete.
        """

    def setup(self) -> None:
        """Called by the accelerator to finish setup."""

    def _setup_models_and_optimizers(
        self, models: List[Module], optimizers: List[Optimizer]
    ) -> Tuple[List[Module], List[Optimizer]]:
        """Setup multiple models and multiple optimizers together.

        The returned objects are expected to be in the same order they were passed in. The default implementation will
        call :meth:`_setup_model` and :meth:`_setup_optimizer` on the input lists.
        """
        # TODO (@awaelchli): standardize this across all plugins in Lightning and Lite. Related refactor: #7324
        models = [self._setup_model(model) for model in models]
        optimizers = [self._setup_optimizer(optimizer) for optimizer in optimizers]
        return models, optimizers

    def _setup_model(self, model: Module) -> Module:
        """Performs setup for the model, e.g., by wrapping it by another class."""
        # TODO (@awaelchli): standardize this across all plugins in Lightning and Lite. Related refactor: #7324
        return model

    def _setup_optimizer(self, optimizer: Optimizer) -> Optimizer:
        """Performs setup for the optimizer, e.g., by wrapping it by another class."""
        # TODO (@awaelchli): standardize this across all plugins in Lightning and Lite. Related refactor: #7324
        return optimizer

    @property
    @abstractmethod
    def on_gpu(self) -> bool:
        """Returns whether the current process is done on GPU."""
        raise NotImplementedError

    @property
    @abstractmethod
    def on_tpu(self) -> bool:
        """Returns whether the current process is done on TPU."""
        raise NotImplementedError

    @property
    @abstractmethod
    def root_device(self) -> torch.device:
        """Returns the root device."""
        raise NotImplementedError

    @abstractmethod
    def model_to_device(self) -> None:
        """Moves the model to the correct device."""

    @property
    @abstractmethod
    def is_global_zero(self) -> bool:
        """Whether the current process is the rank zero process not only on the local node, but for all nodes."""

    @abstractmethod
    def reduce(
        self,
        tensor: Union[torch.Tensor, Any],
        group: Optional[Any] = None,
        reduce_op: Optional[Union[ReduceOp, str]] = "mean",
    ) -> Union[torch.Tensor, Any]:
        """Reduces the given tensor (e.g. across GPUs/processes).

        Args:
            tensor: the tensor to sync and reduce
            group: the process group to reduce
            reduce_op: the reduction operation. Defaults to 'mean'.
                Can also be a string 'sum' or ReduceOp.
        """

    @abstractmethod
    def barrier(self, name: Optional[str] = None) -> None:
        """Synchronizes all processes which blocks processes until the whole group enters this function.

        Args:
            name: an optional name to pass into barrier.
        """

    @abstractmethod
    def broadcast(self, obj: object, src: int = 0) -> object:
        """Broadcasts an object to all processes.

        Args:
            obj: the object to broadcast
            src: source rank
        """

    @abstractmethod
    def all_gather(self, tensor: torch.Tensor, group: Optional[Any] = None, sync_grads: bool = False) -> torch.Tensor:
        """Perform an all_gather on all processes.

        Args:
            tensor: the tensor to all_gather
            group: the process group to gather results from
            sync_grads: flag that allows users to synchronize gradients for all_gather op
        """

    def reduce_boolean_decision(self, decision: bool) -> bool:
        """Reduce the early stopping decision across all processes."""
        return decision

    def pre_backward(self, closure_loss: torch.Tensor) -> None:
        """Run before precision plugin executes backward."""

    def post_backward(self, closure_loss: torch.Tensor) -> None:
        """Run after precision plugin executes backward."""

    @property
    def model(self) -> Optional[Module]:
        """Returns the potentially wrapped LightningModule."""
        return self._model

    @model.setter
    def model(self, new_model: Optional[Module]) -> None:
        self._model = new_model

    @property
    def lightning_module(self) -> "pl.LightningModule":
        """Returns the pure LightningModule without potential wrappers."""
        return unwrap_lightning_module(self._model)

    @property
    def results(self) -> Optional[Union[_EVALUATE_OUTPUT, _PREDICT_OUTPUT]]:
        """Enables plugin-agnostic access to the result returned by the training/evaluation/prediction run.

        The result is
        cached instead of returned directly, because some plugins require transmitting the results from one
        multiprocessing context to another in a separate step. For example, the plugins that use the "spawn"
        start-method send the result to the master process through a
        `multiprocessing queue (shared memory) <https://pytorch.org/docs/stable/multiprocessing.html>`_.
        """
        return self._results

    def load_checkpoint(self, checkpoint_path: _PATH) -> Dict[str, Any]:
        torch.cuda.empty_cache()
        return self.checkpoint_io.load_checkpoint(checkpoint_path)

    def load_model_state_dict(self, checkpoint: Mapping[str, Any]) -> None:
        self.lightning_module.load_state_dict(checkpoint["state_dict"])

    def load_optimizer_state_dict(self, checkpoint: Mapping[str, Any]) -> None:
        optimizer_states = checkpoint["optimizer_states"]
        for optimizer, opt_state in zip(self.lightning_module.trainer.accelerator.optimizers, optimizer_states):
            optimizer.load_state_dict(opt_state)

    def start_training(self, trainer: "pl.Trainer") -> None:
        # double dispatch to initiate the training loop
        self._results = trainer.run_stage()

    def start_evaluating(self, trainer: "pl.Trainer") -> None:
        # double dispatch to initiate the test loop
        self._results = trainer.run_stage()

    def start_predicting(self, trainer: "pl.Trainer") -> None:
        # double dispatch to initiate the predicting loop
        self._results = trainer.run_stage()

    def training_step(self, *args, **kwargs):
        return self.model.training_step(*args, **kwargs)

    def post_training_step(self):
        pass

    def validation_step(self, *args, **kwargs):
        return self.model.validation_step(*args, **kwargs)

    def test_step(self, *args, **kwargs):
        return self.model.test_step(*args, **kwargs)

    def predict_step(self, *args, **kwargs):
        return self.model.predict_step(*args, **kwargs)

    def training_step_end(self, output):
        return output

    def validation_step_end(self, output):
        return output

    def test_step_end(self, output):
        return output

    def process_dataloader(self, dataloader: Union[Iterable, DataLoader]) -> Union[Iterable, DataLoader]:
        """Wraps the dataloader if necessary.

        Args:
            dataloader: iterable. Ideally of type: :class:`torch.utils.data.DataLoader`
        """
        return dataloader

    def init_optimizers(self, trainer: "pl.Trainer", model: "pl.LightningModule"):
        return trainer.init_optimizers(model)

    @property
    def setup_optimizers_in_pre_dispatch(self) -> bool:
        """Override to delay setting optimizers and schedulers till after dispatch. This is useful when the
        `TrainingTypePlugin` requires operating on the wrapped accelerator model. However this may break certain
        precision plugins such as APEX which require optimizers to be set.

        Returns:
            If True, delay setup optimizers till pre_dispatch, else call within setup.
        """
        return False

    @property
    def restore_checkpoint_after_pre_dispatch(self) -> bool:
        """Override to delay restoring from checkpoint till after pre-dispatch. This is useful when the plugin
        requires all the setup hooks to run before loading checkpoint.

        Returns:
            If true, restore checkpoint after pre_dispatch.
        """
        return False

    @property
    def lightning_restore_optimizer_and_schedulers(self) -> bool:
        """Override to disable Lightning restoring optimizers/schedulers.

        This is useful for plugins which manage restoring optimizers/schedulers.
        """
        return True

    @property
    def handles_gradient_accumulation(self) -> bool:
        """Whether the plugin handles gradient accumulation internally."""
        return False

    def lightning_module_state_dict(self) -> Dict[str, Union[Any, Tensor]]:
        """Returns model state."""
        model = self.lightning_module
        return model.state_dict()

    def save_checkpoint(self, checkpoint: Dict[str, Any], filepath: _PATH) -> None:
        """Save model/training states as a checkpoint file through state-dump and file-write.

        Args:
            checkpoint: dict containing model and trainer state
            filepath: write-target file's path
        """
        if self.should_rank_save_checkpoint:
            return self.checkpoint_io.save_checkpoint(checkpoint, filepath)

    def remove_checkpoint(self, filepath: _PATH) -> None:
        """Remove checkpoint filepath from the filesystem.

        Args:
            filepath: Path to checkpoint
        """
        if self.should_rank_save_checkpoint:
            return self.checkpoint_io.remove_checkpoint(filepath)

    @contextlib.contextmanager
    def model_sharded_context(self) -> Generator:
        """Provide hook to create modules in a distributed aware context. This is useful for when we'd like to
        shard the model instantly, which is useful for extremely large models which can save memory and
        initialization time.

        Returns: Model parallel context.
        """
        yield

    @abstractmethod
    def teardown(self) -> None:
        """This method is called to teardown the training process.

        It is the right place to release memory and free other resources.
        """
        raise NotImplementedError

    @classmethod
    def register_plugins(cls, plugin_registry) -> None:
        pass

    @property
    def should_rank_save_checkpoint(self) -> bool:
        """Returns whether the checkpoint should be saved (rank based)"""
        return self.is_global_zero

    def on_train_start(self) -> None:
        """Called when train begins."""
        pass

    def on_validation_start(self) -> None:
        """Called when validation begins."""
        pass

    def on_test_start(self) -> None:
        """Called when test begins."""
        pass

    def on_predict_start(self) -> None:
        """Called when predict begins."""
        pass

    def on_train_end(self) -> None:
        """Called when train ends."""
        pass

    def on_validation_end(self) -> None:
        """Called when validation ends."""
        pass

    def on_test_end(self) -> None:
        """Called when test end."""
        pass

    def on_predict_end(self):
        """Called when predict ends."""
        pass

    def on_train_batch_start(self, batch: Any, batch_idx: int, dataloader_idx: int = 0) -> None:
        """Called in the training loop before anything happens for that batch."""
        pass

    def pre_dispatch(self) -> None:
        """Hook to do something before the training/evaluation/prediction starts."""

    def dispatch(self, trainer: "pl.Trainer") -> None:
        """Hook to do something at trainer run_stage starts."""

    def post_dispatch(self, trainer: "pl.Trainer") -> None:
        """Hook to do something after the training/evaluation/prediction finishes."""<|MERGE_RESOLUTION|>--- conflicted
+++ resolved
@@ -13,11 +13,7 @@
 # limitations under the License.
 import contextlib
 from abc import ABC, abstractmethod
-<<<<<<< HEAD
-from typing import Any, Dict, Generator, Iterable, Mapping, Optional, Union
-=======
-from typing import Any, Callable, Dict, Generator, Iterable, List, Mapping, Optional, Tuple, Union
->>>>>>> 0b68f2ab
+from typing import Any, Dict, Generator, Iterable, List, Mapping, Optional, Tuple, Union
 
 import torch
 from torch import Tensor
