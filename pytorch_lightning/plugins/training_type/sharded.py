# Copyright The PyTorch Lightning team.
#
# Licensed under the Apache License, Version 2.0 (the "License");
# you may not use this file except in compliance with the License.
# You may obtain a copy of the License at
#
#     http://www.apache.org/licenses/LICENSE-2.0
#
# Unless required by applicable law or agreed to in writing, software
# distributed under the License is distributed on an "AS IS" BASIS,
# WITHOUT WARRANTIES OR CONDITIONS OF ANY KIND, either express or implied.
# See the License for the specific language governing permissions and
# limitations under the License.
from contextlib import contextmanager
from typing import Dict, Generator, List, Optional, Tuple, Union

import torch
from torch.nn import Module
from torch.optim import Optimizer

import pytorch_lightning as pl
from pytorch_lightning.core.optimizer import LightningOptimizer
from pytorch_lightning.plugins.training_type.ddp import DDPPlugin
from pytorch_lightning.trainer.states import TrainerFn
from pytorch_lightning.utilities import _FAIRSCALE_AVAILABLE, _FAIRSCALE_OSS_FP16_BROADCAST_AVAILABLE, rank_zero_only
from pytorch_lightning.utilities.exceptions import MisconfigurationException

if _FAIRSCALE_AVAILABLE:
    from fairscale.nn.data_parallel.sharded_ddp import ShardedDataParallel
    from fairscale.optim import OSS

    from pytorch_lightning.overrides.fairscale import LightningShardedDataParallel, unwrap_lightning_module_sharded


class DDPShardedPlugin(DDPPlugin):
    """Optimizer and gradient sharded training provided by FairScale."""

    _REDUCE_BUFFER_SIZE_DEFAULT: int = 2 ** 23  # 8M

    def __init__(self, *args, **kwargs):
        super().__init__(*args, **kwargs)
        self._precision = None

    def configure_ddp(self) -> None:
<<<<<<< HEAD
=======
        trainer = self.lightning_module.trainer
>>>>>>> 4ea72a93
        if "reduce_buffer_size" not in self._ddp_kwargs:
            # For multi-node training, enabling bucketing will improve performance.
            self._ddp_kwargs["reduce_buffer_size"] = self._REDUCE_BUFFER_SIZE_DEFAULT if self.num_nodes > 1 else 0

        [self._model], optimizers = self._setup_models_and_optimizers(
            models=[LightningShardedDataParallel(self.model)],
<<<<<<< HEAD
            optimizers=self.lightning_module.trainer.optimizers,
        )
        trainer = self.lightning_module.trainer
=======
            optimizers=trainer.optimizers,
        )
>>>>>>> 4ea72a93
        trainer.optimizers = optimizers
        trainer.convert_to_lightning_optimizers()

    def _setup_models_and_optimizers(
        self, models: List[Module], optimizers: List[Optimizer]
    ) -> Tuple[List[Module], List[Optimizer]]:
<<<<<<< HEAD
        if len(models) > 1:
            raise ValueError(
                f"DDPSharded only supports setting up a single model with one or several optimizers."
                f" Got {len(models)} models."
            )

        optimizers = self._wrap_optimizers(optimizers)
        model = ShardedDataParallel(models[0], sharded_optimizer=optimizers, **self._ddp_kwargs)
        setattr(model, "require_backward_grad_sync", False)  # TODO: needed?
        return [model], optimizers

=======
        """Wraps the model and optimizers with fairscale components.

        Currently only one model can be setup at once.

        Return:
            A list with one model wrapped into a :class:`~fairscale.nn.data_parallel.ShardedDataParallel` module
            and a list of optimizer wrapped in :class:~`fairscale.optim.OSS`.
        """
        if len(models) > 1:
            raise ValueError(
                "DDPSharded only supports setting up a single model with one or several optimizers."
                f" Got {len(models)} models."
            )

        optimizers = self._wrap_optimizers(optimizers)
        model = ShardedDataParallel(models[0], sharded_optimizer=optimizers, **self._ddp_kwargs)
        setattr(model, "require_backward_grad_sync", False)  # TODO: needed?
        return [model], optimizers

>>>>>>> 4ea72a93
    def _reinit_optimizers_with_oss(self, optimizers: List[Union[Optimizer, LightningOptimizer]]) -> List["OSS"]:
        for x, optimizer in enumerate(optimizers):
            if isinstance(optimizer, LightningOptimizer):
                optimizer = optimizer._optimizer
            if not isinstance(optimizer, OSS):
                optim_class = type(optimizer)
                zero_optimizer = OSS(params=optimizer.param_groups, optim=optim_class, **optimizer.defaults)
                if _FAIRSCALE_OSS_FP16_BROADCAST_AVAILABLE:
                    precision = self._precision or self.lightning_module.trainer.precision
                    is_fp16 = precision in ("mixed", 16)
                    # For multi-node training, compressing the model shards in fp16 before broadcasting
                    # improves performance. When using PyTorch AMP, it will not degrade
                    # the model performance.
                    zero_optimizer.broadcast_fp16 = is_fp16 and self.num_nodes > 1
                optimizers[x] = zero_optimizer
                del optimizer
        return optimizers

    def _wrap_optimizers(self, optimizers: List[Optimizer]) -> List["OSS"]:
        if self.model is not None and self.model.trainer.state.fn != TrainerFn.FITTING:
            return optimizers

        return self._reinit_optimizers_with_oss(optimizers)

    def optimizer_state(self, optimizer: "OSS") -> Optional[dict]:
        if isinstance(optimizer, LightningOptimizer):
            optimizer = optimizer._optimizer
        optimizer.consolidate_state_dict()
        return self._optim_state_dict(optimizer)

    @rank_zero_only
    def _optim_state_dict(self, optimizer):
        """
        Retrieves state dict only on rank 0, which contains the entire optimizer state after calling
        :meth:`consolidate_state_dict`.
        """
        return optimizer.state_dict()

    @property
    def lightning_module(self) -> "pl.LightningModule":
        if not _FAIRSCALE_AVAILABLE:  # pragma: no cover
            raise MisconfigurationException(
                "`DDPShardedPlugin` requires `fairscale` to be installed."
                " Install it by running `pip install fairscale`."
            )
        return unwrap_lightning_module_sharded(self._model)

    def pre_backward(self, closure_loss: torch.Tensor) -> None:
        pass

    @contextmanager
    def block_backward_sync(self) -> Generator:
        """Blocks syncing gradients behaviour on backwards pass.

        This is useful for skipping sync when accumulating gradients, reducing communication overhead
        Returns: context manager with sync behaviour off
        """
        if isinstance(self.model, ShardedDataParallel):
            with self.model.no_sync():
                yield None
        else:
            yield None

    def post_training_step(self):
        pass

    @classmethod
    def register_plugins(cls, plugin_registry: Dict) -> None:
        plugin_registry.register(
            "ddp_sharded_find_unused_parameters_false",
            cls,
            description="DDP Sharded Plugin with `find_unused_parameters` as False",
            find_unused_parameters=False,
        )<|MERGE_RESOLUTION|>--- conflicted
+++ resolved
@@ -42,43 +42,21 @@
         self._precision = None
 
     def configure_ddp(self) -> None:
-<<<<<<< HEAD
-=======
         trainer = self.lightning_module.trainer
->>>>>>> 4ea72a93
         if "reduce_buffer_size" not in self._ddp_kwargs:
             # For multi-node training, enabling bucketing will improve performance.
             self._ddp_kwargs["reduce_buffer_size"] = self._REDUCE_BUFFER_SIZE_DEFAULT if self.num_nodes > 1 else 0
 
         [self._model], optimizers = self._setup_models_and_optimizers(
             models=[LightningShardedDataParallel(self.model)],
-<<<<<<< HEAD
-            optimizers=self.lightning_module.trainer.optimizers,
-        )
-        trainer = self.lightning_module.trainer
-=======
             optimizers=trainer.optimizers,
         )
->>>>>>> 4ea72a93
         trainer.optimizers = optimizers
         trainer.convert_to_lightning_optimizers()
 
     def _setup_models_and_optimizers(
         self, models: List[Module], optimizers: List[Optimizer]
     ) -> Tuple[List[Module], List[Optimizer]]:
-<<<<<<< HEAD
-        if len(models) > 1:
-            raise ValueError(
-                f"DDPSharded only supports setting up a single model with one or several optimizers."
-                f" Got {len(models)} models."
-            )
-
-        optimizers = self._wrap_optimizers(optimizers)
-        model = ShardedDataParallel(models[0], sharded_optimizer=optimizers, **self._ddp_kwargs)
-        setattr(model, "require_backward_grad_sync", False)  # TODO: needed?
-        return [model], optimizers
-
-=======
         """Wraps the model and optimizers with fairscale components.
 
         Currently only one model can be setup at once.
@@ -98,7 +76,6 @@
         setattr(model, "require_backward_grad_sync", False)  # TODO: needed?
         return [model], optimizers
 
->>>>>>> 4ea72a93
     def _reinit_optimizers_with_oss(self, optimizers: List[Union[Optimizer, LightningOptimizer]]) -> List["OSS"]:
         for x, optimizer in enumerate(optimizers):
             if isinstance(optimizer, LightningOptimizer):
