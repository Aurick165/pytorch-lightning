--- conflicted
+++ resolved
@@ -15,10 +15,7 @@
 import os
 import re
 import time
-<<<<<<< HEAD
-=======
 from multiprocessing.queues import SimpleQueue
->>>>>>> 53c62f63
 from typing import Any, Callable, Dict, List, Optional, Union
 
 import torch
@@ -153,12 +150,7 @@
     def set_world_ranks(self, process_idx: int = 0) -> None:
         pass
 
-<<<<<<< HEAD
-    def new_process(self, process_idx: int, trainer, mp_queue) -> None:
-        self._worker_setup(process_idx)
-=======
     def new_process(self, trainer: "pl.Trainer", mp_queue: SimpleQueue) -> None:
->>>>>>> 53c62f63
         self.mp_queue = mp_queue
 
         if self.tpu_global_core_rank != 0 and trainer.progress_bar_callback is not None:
@@ -272,20 +264,11 @@
             "start_method": self.start_method,
         }
 
-<<<<<<< HEAD
     def optimizer_step(self, optimizer: Optimizer, lambda_closure: Callable, **kwargs) -> None:
         xm.optimizer_step(optimizer, barrier=False, optimizer_args={"closure": lambda_closure, **kwargs})
 
     def spawn(self, function: Callable, *args: Any, **kwargs: Any) -> None:
-        xmp.spawn(self._wrapped_function, args=(function, args, kwargs), nprocs=self.num_processes)
-
-    def _wrapped_function(self, process_idx: int, function: Callable, args: Any, kwargs: Any) -> None:
-        self._worker_setup(process_idx)
-        function(*args, **kwargs)
-=======
-    def spawn(self, function: Callable, *args: Any, **kwargs: Any) -> None:
         xmp.spawn(self._wrapped_function, args=(function, args, kwargs), **self.get_mp_spawn_kwargs())
->>>>>>> 53c62f63
 
     def _worker_setup(self, process_idx: int):
         reset_seed()
