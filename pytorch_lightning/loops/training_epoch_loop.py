--- conflicted
+++ resolved
@@ -89,10 +89,17 @@
         self.epoch_output = [[] for _ in range(self.batch_loop.num_active_optimizers(self.total_batch_idx))]
 
     def on_run_start(self, *args: Any, **kwargs: Any) -> None:
+        # reset tracking
+        self.trainer.fit_loop.progress.train.reset_on_epoch()
+
+        self.trainer.fit_loop.progress.train.epoch.increment_ready()
+
         # hook
         self.trainer.logger_connector.on_epoch_start()
         self.trainer.call_hook("on_epoch_start")
         self.trainer.call_hook("on_train_epoch_start")
+
+        self.trainer.fit_loop.progress.train.epoch.increment_started()
 
     def advance(self, dataloader_iter: Iterator, **kwargs: Any) -> None:
         """Runs a single training batch.
@@ -129,6 +136,8 @@
         )
         self.trainer.call_hook('on_batch_end')
         self.trainer.logger_connector.on_batch_end()
+
+        self.progress.batch.increment_completed()
 
         # figure out what to track for epoch end
         self.track_epoch_end_reduce_metrics(self.epoch_output, batch_end_outputs)
@@ -264,36 +273,6 @@
         # TODO: Can we combine this with training_batch_loop's arg that does a similar check?
         return self.batches_seen == self.trainer.num_training_batches or is_last_batch
 
-<<<<<<< HEAD
-    # TODO(@awaelchli): merge with on_advance_end()
-    def on_train_batch_end(
-        self, epoch_output: List[List[STEP_OUTPUT]], batch_end_outputs: STEP_OUTPUT, batch: Any, batch_idx: int,
-        dataloader_idx: int
-    ) -> None:
-        """Runs ``on_train_batch_end`` hook.
-
-        Args:
-            epoch_output: the store to add the batch outputs to
-            batch_end_outputs: the outputs of the batch step
-            batch: the batch this outputs were produced with
-            batch_idx: the index of the current batch
-            dataloader_idx: the index of the dataloader producing the current batch
-        """
-        batch_end_outputs = [opt_idx_out for opt_idx_out in batch_end_outputs if len(opt_idx_out)]
-        processed_batch_end_outputs = self._prepare_outputs(batch_end_outputs, batch_mode=True)
-
-        # hook
-        self.trainer.call_hook('on_train_batch_end', processed_batch_end_outputs, batch, batch_idx, dataloader_idx)
-        self.trainer.call_hook('on_batch_end')
-        self.trainer.logger_connector.on_batch_end()
-
-        self.progress.batch.increment_completed()
-
-        # figure out what to track for epoch end
-        self.track_epoch_end_reduce_metrics(epoch_output, batch_end_outputs)
-
-=======
->>>>>>> 1d21065b
     def track_epoch_end_reduce_metrics(
         self, epoch_output: List[List[STEP_OUTPUT]], batch_end_outputs: STEP_OUTPUT
     ) -> None:
