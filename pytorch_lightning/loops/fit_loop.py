# Copyright The PyTorch Lightning team.
#
# Licensed under the Apache License, Version 2.0 (the "License");
# you may not use this file except in compliance with the License.
# You may obtain a copy of the License at
#
#     http://www.apache.org/licenses/LICENSE-2.0
#
# Unless required by applicable law or agreed to in writing, software
# distributed under the License is distributed on an "AS IS" BASIS,
# WITHOUT WARRANTIES OR CONDITIONS OF ANY KIND, either express or implied.
# See the License for the specific language governing permissions and
# limitations under the License.

import logging
from typing import Any, Dict, Optional

from pytorch_lightning.loops import Loop
from pytorch_lightning.loops.epoch import TrainingEpochLoop
from pytorch_lightning.trainer.connectors.logger_connector.result import ResultCollection
from pytorch_lightning.trainer.progress import Progress
from pytorch_lightning.trainer.supporters import TensorRunningAccum
from pytorch_lightning.utilities.exceptions import MisconfigurationException

log = logging.getLogger(__name__)


class FitLoop(Loop):
    """This Loop iterates over the epochs to run the training.

    Args:
        min_epochs: The minimum number of epochs
        max_epochs: The maximum number of epochs
    """

    def __init__(self, min_epochs: Optional[int] = None, max_epochs: Optional[int] = None):
        super().__init__()
        # Allow max_epochs or max_steps to be zero, since this will be handled by fit_loop.done
        if max_epochs and max_epochs < -1:
            raise MisconfigurationException(
                f"`max_epochs` must be a positive integer or -1. You passed in {max_epochs}."
            )

        self.max_epochs = max_epochs
        self.min_epochs = min_epochs
        self.epoch_loop: Optional[TrainingEpochLoop] = None
        self.epoch_progress = Progress()
        # caches the loaded dataloader state until dataloader objects are available
        self._dataloader_state_dict: Dict[str, Any] = {}

    @property
    def current_epoch(self) -> int:
        """Return the current epoch."""
        return self.epoch_progress.current.completed

    @current_epoch.setter
    def current_epoch(self, value: int) -> None:
        """Setter for the current epoch."""
        self.epoch_progress.current.completed = value

    @property
    def global_step(self) -> int:
        """Returns the global step."""
        return self.epoch_loop.global_step

    @global_step.setter
    def global_step(self, value: int) -> None:
        """Sets the global step (forwards to epoch_loop)"""
        self.epoch_loop.global_step = value

    @property
    def total_batch_idx(self) -> int:
        """Returns the current batch index (across epochs)"""
        return self.epoch_loop.total_batch_idx

    @property
    def batch_idx(self) -> int:
        """Returns the current batch index (within this epoch)"""
        return self.epoch_loop.batch_idx

    @property
    def split_idx(self) -> int:
        """Returns the index of the current batch split (within the current batch) for bptt."""
        return self.epoch_loop.batch_loop.split_idx

    @property
    def min_steps(self) -> int:
        # TODO(@justusschock): Why aren't we using the attribute in this class?
        """Returns the minimum numnber of steps to run."""
        return self.epoch_loop.min_steps

    @min_steps.setter
    def min_steps(self, value: int) -> None:
        """Sets the minimum number of steps (forwards to epoch_loop)"""
        # TODO(@awaelchli): This setter is required by debugging connector (fast dev run), should be avoided
        self.epoch_loop.min_steps = value

    @property
    def max_steps(self) -> int:
        """Returns the maximum number of steps to run."""
        return self.epoch_loop.max_steps

    @max_steps.setter
    def max_steps(self, value: int) -> None:
        """Sets the maximum number of steps (forwards to epoch_loop)"""
        # TODO(@awaelchli): This setter is required by debugging connector (fast dev run), should be avoided
        if value and value < -1:
            raise MisconfigurationException(f"`max_steps` must be a positive integer or -1. You passed in {value}.")
        self.epoch_loop.max_steps = value

    @property
    def running_loss(self) -> TensorRunningAccum:
        """Returns the running loss."""
        return self.epoch_loop.batch_loop.running_loss

    @property
    def _skip_backward(self) -> bool:
        """Determines whether the loop will skip backward during automatic optimization."""
<<<<<<< HEAD
=======
        assert self.epoch_loop.batch_loop is not None
        assert self.epoch_loop.batch_loop.optimizer_loop is not None
>>>>>>> 86c03357
        return self.epoch_loop.batch_loop.optimizer_loop._skip_backward

    @_skip_backward.setter
    def _skip_backward(self, value: bool) -> None:
        """Determines whether the loop will skip backward during automatic optimization."""
<<<<<<< HEAD
=======
        assert self.epoch_loop.batch_loop is not None
        assert self.epoch_loop.batch_loop.optimizer_loop is not None
>>>>>>> 86c03357
        self.epoch_loop.batch_loop.optimizer_loop._skip_backward = value

    @property
    def _results(self) -> ResultCollection:
        if self.trainer.training:
            return self.epoch_loop._results
        if self.trainer.validating:
            return self.epoch_loop.val_loop._results
        raise RuntimeError("`FitLoop._results` property isn't defined. Accessed outside of scope")

    @property
    def done(self) -> bool:
        """Evaluates when to leave the loop.

        Returns True if trainer.should_stop was set (e.g. by early stopping) or if the maximum number of steps or epochs
        is reached.
        """
        # TODO(@awaelchli): Move track steps inside training loop and move part of these condition inside training loop
        stop_steps = FitLoop._is_max_limit_enabled(self.max_steps) and self.global_step >= self.max_steps
        stop_epochs = FitLoop._is_max_limit_enabled(self.max_epochs) and self.current_epoch >= self.max_epochs

        should_stop = False
        if self.trainer.should_stop:
            # early stopping
            met_min_epochs = self.current_epoch >= self.min_epochs if self.min_epochs else True
            met_min_steps = self.global_step >= self.min_steps if self.min_steps else True
            if met_min_epochs and met_min_steps:
                should_stop = True
            else:
                log.info(
                    "Trainer was signaled to stop but required minimum epochs"
                    f" ({self.min_epochs}) or minimum steps ({self.min_steps}) has"
                    " not been met. Training will continue..."
                )
        self.trainer.should_stop = should_stop

        return stop_steps or should_stop or stop_epochs

    @property
    def skip(self) -> bool:
        """Whether we should skip the training and immediately return from the call to :meth:`run`."""
        return self.done or self.trainer.num_training_batches == 0

    def connect(self, epoch_loop: TrainingEpochLoop):
        """Connects a training epoch loop to this fit loop."""
        self.epoch_loop = epoch_loop

    def reset(self) -> None:
        """Resets the internal state of this loop."""

    def on_run_start(self) -> None:
        """Calls the ``on_train_start`` hook."""
        self._results.to(device=self.trainer.lightning_module.device)
        self.trainer.call_hook("on_train_start")

    def on_advance_start(self) -> None:
        """Prepares the dataloader for training and calls the hooks ``on_epoch_start`` and
        ``on_train_epoch_start``"""
        model = self.trainer.lightning_module

        # reset train dataloader
        if self.current_epoch != 0 and self.trainer._should_reload_dl_epoch:
            self.trainer.reset_train_dataloader(model)

        if self._dataloader_state_dict:
            self.trainer.train_dataloader.load_state_dict(self._dataloader_state_dict)
            self._dataloader_state_dict = {}

        if callable(getattr(self.trainer.train_dataloader.sampler, "set_epoch", None)):
            # set seed for distributed sampler (enables shuffling for each epoch)
            self.trainer.train_dataloader.sampler.set_epoch(self.current_epoch)

        # changing gradient according accumulation_scheduler
        self.trainer.accumulation_scheduler.on_train_epoch_start(self.trainer, self.trainer.lightning_module)

        # stores accumulated grad fractions per batch
        self.epoch_loop.batch_loop.accumulated_loss = TensorRunningAccum(
            window_length=self.trainer.accumulate_grad_batches
        )

        self.epoch_progress.increment_ready()

    def advance(self) -> None:
        """Runs one whole epoch."""
        dataloader = self.trainer.accelerator.process_dataloader(self.trainer.train_dataloader)
        data_fetcher = self.trainer.data_connector.get_profiled_dataloader(dataloader)

        with self.trainer.profiler.profile("run_training_epoch"):
            self.epoch_loop.run(data_fetcher)

            # the global step is manually decreased here due to backwards compatibility with existing loggers
            # as they expect that the same step is used when logging epoch end metrics even when the batch loop has
            # finished. this means the attribute does not exactly track the number of optimizer steps applied.
            # TODO(@carmocca): deprecate and rename so users don't get confused
            self.global_step -= 1
            # log epoch metrics
            self.trainer.logger_connector.update_train_epoch_metrics()
            self.global_step += 1

    def on_advance_end(self) -> None:
        self.epoch_progress.increment_completed()

    def on_run_end(self) -> None:
        """Calls the ``on_train_end`` hook."""
        # NOTE: the current_epoch is already incremented
        # Lightning today does not increment the current epoch at the last epoch run in Trainer.fit
        # To simulate that current behavior, we decrement here.
        # TODO: must be fixed by https://github.com/PyTorchLightning/pytorch-lightning/issues/5007
        self.current_epoch -= 1

        # hook
        self.trainer.call_hook("on_train_end")

        # give accelerators a chance to finish
        self.trainer.accelerator.on_train_end()

    def teardown(self) -> None:
        self.epoch_loop.teardown()

    def on_save_checkpoint(self) -> Dict:
        state_dict = super().on_save_checkpoint()
        # TODO: update has_completed to its proper value
        state_dict["dataloader_state_dict"] = self.trainer.train_dataloader.state_dict(has_completed=False)
        return state_dict

    def on_load_checkpoint(self, state_dict: Dict) -> None:
        # cache the dataloader state dict until the dataloader objects are available
        self._dataloader_state_dict = state_dict.get("dataloader_state_dict", {})

    def _should_accumulate(self) -> bool:
        """Whether the gradients should be accumulated."""
        return self.epoch_loop._should_accumulate()

    @staticmethod
    def _is_max_limit_enabled(max_value: Optional[int]) -> bool:
        """Checks whether the max_value is enabled. This can be used for checking whether max_epochs or max_steps
        is enabled.

        Args:
            max_value: the value to check

        Returns:
            whether the limit for this value should be enabled
        """
        return max_value not in (None, -1)<|MERGE_RESOLUTION|>--- conflicted
+++ resolved
@@ -116,21 +116,15 @@
     @property
     def _skip_backward(self) -> bool:
         """Determines whether the loop will skip backward during automatic optimization."""
-<<<<<<< HEAD
-=======
         assert self.epoch_loop.batch_loop is not None
         assert self.epoch_loop.batch_loop.optimizer_loop is not None
->>>>>>> 86c03357
         return self.epoch_loop.batch_loop.optimizer_loop._skip_backward
 
     @_skip_backward.setter
     def _skip_backward(self, value: bool) -> None:
         """Determines whether the loop will skip backward during automatic optimization."""
-<<<<<<< HEAD
-=======
         assert self.epoch_loop.batch_loop is not None
         assert self.epoch_loop.batch_loop.optimizer_loop is not None
->>>>>>> 86c03357
         self.epoch_loop.batch_loop.optimizer_loop._skip_backward = value
 
     @property
