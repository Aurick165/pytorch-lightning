--- conflicted
+++ resolved
@@ -29,7 +29,6 @@
 
     from pytorch_lightning.trainer.trainer import Trainer
 
-
 _STEP_OUTPUT_TYPE = Union[torch.Tensor, Dict[str, torch.Tensor], None]
 
 
@@ -224,9 +223,7 @@
         with self.precision_plugin.predict_context(), self.training_type_plugin.predict_context():
             return self.training_type_plugin.predict(*args)
 
-    def training_step_end(
-        self, output: _STEP_OUTPUT_TYPE
-    ) -> _STEP_OUTPUT_TYPE:
+    def training_step_end(self, output: _STEP_OUTPUT_TYPE) -> _STEP_OUTPUT_TYPE:
         """A hook to do something at the end of the training step
 
         Args:
@@ -234,9 +231,7 @@
         """
         return self.training_type_plugin.training_step_end(output)
 
-    def test_step_end(
-        self, output: _STEP_OUTPUT_TYPE
-    ) -> _STEP_OUTPUT_TYPE:
+    def test_step_end(self, output: _STEP_OUTPUT_TYPE) -> _STEP_OUTPUT_TYPE:
         """A hook to do something at the end of the test step
 
         Args:
@@ -244,9 +239,7 @@
         """
         return self.training_type_plugin.test_step_end(output)
 
-    def validation_step_end(
-        self, output: _STEP_OUTPUT_TYPE
-    ) -> _STEP_OUTPUT_TYPE:
+    def validation_step_end(self, output: _STEP_OUTPUT_TYPE) -> _STEP_OUTPUT_TYPE:
         """A hook to do something at the end of the validation step
 
         Args:
@@ -385,13 +378,8 @@
         """
         return getattr(self.training_type_plugin, 'optimizer_state', lambda x: x.state_dict())(optimizer)
 
-<<<<<<< HEAD
-    def on_save(self, checkpoint):
+    def on_save(self, checkpoint: Dict[str, Union[Any, torch.Tensor]]) -> Dict[str, Union[Any, torch.Tensor]]:
         return self.training_type_plugin.on_save(checkpoint)
-=======
-    def on_save(self, checkpoint: Dict[str, Union[Any, torch.Tensor]]) -> Dict[str, Union[Any, torch.Tensor]]:
-        return checkpoint
->>>>>>> 3ed8ef8a
 
     def barrier(self, name: Optional[str] = None) -> None:
         self.training_type_plugin.barrier(name=name)
@@ -405,9 +393,7 @@
         """
         return self.training_type_plugin.broadcast(obj, src)
 
-    def all_gather(
-        self, tensor: torch.Tensor, group: Optional[Any] = None, sync_grads: bool = False
-    ) -> torch.Tensor:
+    def all_gather(self, tensor: torch.Tensor, group: Optional[Any] = None, sync_grads: bool = False) -> torch.Tensor:
         """
         Function to gather a tensor from several distributed processes.
 
