--- conflicted
+++ resolved
@@ -11,14 +11,6 @@
 # WITHOUT WARRANTIES OR CONDITIONS OF ANY KIND, either express or implied.
 # See the License for the specific language governing permissions and
 # limitations under the License.
-<<<<<<< HEAD
-from contextlib import contextmanager
-from typing import Any, Callable, Dict, Iterable, List, Optional, Sequence, TYPE_CHECKING, Union
-
-import torch
-import torch.nn as nn
-from torch import Tensor
-=======
 import contextlib
 from typing import Any, Callable, Dict, Generator, Iterable, List, Optional, Union
 
@@ -26,7 +18,6 @@
 from torch import Tensor
 from torch.cuda.amp import GradScaler
 from torch.nn import Module
->>>>>>> f14a47a0
 from torch.optim import Optimizer
 from torch.utils.data import DataLoader
 
@@ -90,7 +81,6 @@
             self.setup_optimizers(trainer)
         self.setup_precision_plugin()
 
-<<<<<<< HEAD
     def setup_dataloader(self, dataloader: DataLoader) -> DataLoader:
         return self.training_type_plugin.setup_dataloader(dataloader)
 
@@ -98,9 +88,6 @@
         return self.training_type_plugin.setup_model_and_optimizers(model, None)
 
     def start_training(self, trainer: 'Trainer') -> None:
-=======
-    def start_training(self, trainer: "pl.Trainer") -> None:
->>>>>>> f14a47a0
         self.training_type_plugin.start_training(trainer)
 
     def start_evaluating(self, trainer: "pl.Trainer") -> None:
@@ -192,15 +179,8 @@
 
         See :meth:`~pytorch_lightning.core.lightning.LightningModule.training_step` for more details
         """
-<<<<<<< HEAD
-        args[0] = self.to_device(args[0])
-
         with self.precision_plugin.forward_context(), self.training_type_plugin.forward_context():
-            return self.training_type_plugin.training_step(*args)
-=======
-        with self.precision_plugin.train_step_context():
             return self.training_type_plugin.training_step(*step_kwargs.values())
->>>>>>> f14a47a0
 
     def post_training_step(self) -> None:
         self.training_type_plugin.post_training_step()
@@ -210,51 +190,24 @@
 
         See :meth:`~pytorch_lightning.core.lightning.LightningModule.validation_step` for more details
         """
-<<<<<<< HEAD
-        batch = self.to_device(args[0])
-
-        args[0] = batch
-
         with self.precision_plugin.forward_context(), self.training_type_plugin.forward_context():
-            return self.training_type_plugin.validation_step(*args)
-=======
-        with self.precision_plugin.val_step_context():
             return self.training_type_plugin.validation_step(*step_kwargs.values())
->>>>>>> f14a47a0
 
     def test_step(self, step_kwargs: Dict[str, Union[Any, int]]) -> Optional[STEP_OUTPUT]:
         """The actual test step.
 
         See :meth:`~pytorch_lightning.core.lightning.LightningModule.test_step` for more details
         """
-<<<<<<< HEAD
-        batch = self.to_device(args[0])
-
-        args[0] = batch
-
         with self.precision_plugin.forward_context(), self.training_type_plugin.forward_context():
-            return self.training_type_plugin.test_step(*args)
-=======
-        with self.precision_plugin.test_step_context():
             return self.training_type_plugin.test_step(*step_kwargs.values())
->>>>>>> f14a47a0
 
     def predict_step(self, step_kwargs: Dict[str, Union[Any, int]]) -> STEP_OUTPUT:
         """The actual predict step.
 
         See :meth:`~pytorch_lightning.core.lightning.LightningModule.predict_step` for more details
         """
-<<<<<<< HEAD
-        batch = self.to_device(args[0])
-
-        args[0] = batch
-
         with self.precision_plugin.forward_context(), self.training_type_plugin.forward_context():
-            return self.training_type_plugin.predict(*args)
-=======
-        with self.precision_plugin.predict_step_context():
             return self.training_type_plugin.predict_step(*step_kwargs.values())
->>>>>>> f14a47a0
 
     def training_step_end(self, output: STEP_OUTPUT) -> STEP_OUTPUT:
         """A hook to do something at the end of the training step.
@@ -314,13 +267,7 @@
             self.lightning_module, optimizer, opt_idx, lambda_closure, **kwargs
         )
         if make_optimizer_step:
-<<<<<<< HEAD
-            self.training_type_plugin.optimizer_step(optimizer, lambda_closure=lambda_closure, **kwargs)
-        self.precision_plugin.post_optimizer_step(optimizer, opt_idx)
-        self.training_type_plugin.post_optimizer_step(optimizer, opt_idx, **kwargs)
-=======
             self.run_optimizer_step(optimizer, opt_idx, lambda_closure, **kwargs)
->>>>>>> f14a47a0
 
     def run_optimizer_step(
         self, optimizer: Optimizer, lambda_closure: Callable, **kwargs: Any
@@ -470,12 +417,6 @@
         """
         return self.training_type_plugin.results
 
-<<<<<<< HEAD
-    @contextmanager
-    def forward_context(self):
-        with self.precision_plugin.forward_context(), self.training_type_plugin.forward_context():
-            yield
-=======
     @contextlib.contextmanager
     def model_sharded_context(self) -> Generator[None, None, None]:
         """Provide hook to create modules in a distributed aware context. This is useful for when we'd like to.
@@ -566,4 +507,8 @@
     def on_train_batch_start(self, batch: Any, batch_idx: int, dataloader_idx: int = 0) -> None:
         """Called in the training loop before anything happens for that batch."""
         return self.training_type_plugin.on_train_batch_start(batch, batch_idx)
->>>>>>> f14a47a0
+
+    @contextmanager
+    def forward_context(self):
+        with self.precision_plugin.forward_context(), self.training_type_plugin.forward_context():
+            yield