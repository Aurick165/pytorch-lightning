--- conflicted
+++ resolved
@@ -17,10 +17,7 @@
 
 import pytorch_lightning as pl
 from pytorch_lightning.accelerators.accelerator import Accelerator
-<<<<<<< HEAD
-=======
 from pytorch_lightning.plugins.precision import TPUPrecisionPlugin
->>>>>>> 0b68f2ab
 from pytorch_lightning.plugins.training_type.single_tpu import SingleTPUPlugin
 from pytorch_lightning.plugins.training_type.tpu_spawn import TPUSpawnPlugin
 from pytorch_lightning.utilities import _XLA_AVAILABLE
@@ -36,13 +33,6 @@
     def setup(self, trainer: "pl.Trainer") -> None:
         """
         Raises:
-<<<<<<< HEAD
-            MisconfigurationException:
-                If TPUs are not using a single TPU core or TPU spawn training.
-        """
-        if not isinstance(self.training_type_plugin, (SingleTPUPlugin, TPUSpawnPlugin)):
-            raise MisconfigurationException("TPUs only support a single TPU core or TPU spawn training.")
-=======
             ValueError:
                 If the precision or training type plugin are unsupported.
         """
@@ -56,7 +46,6 @@
                 "The `TPUAccelerator` can only be used with a `SingleTPUPlugin` or `TPUSpawnPlugin,"
                 f" found {self.training_type_plugin}."
             )
->>>>>>> 0b68f2ab
         return super().setup(trainer)
 
     def _move_optimizer_state(self, device: Optional[torch.device] = None) -> None:
