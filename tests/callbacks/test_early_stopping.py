--- conflicted
+++ resolved
@@ -76,12 +76,8 @@
     checkpoint = torch.load(checkpoint_filepath)
     # the checkpoint saves "epoch + 1"
     early_stop_callback_state = early_stop_callback.saved_states[checkpoint["epoch"] - 1]
-<<<<<<< HEAD
     assert 4 == len(early_stop_callback.saved_states)
     assert checkpoint["callbacks"]["EarlyStoppingTestRestore"] == early_stop_callback_state
-=======
-    assert checkpoint["callbacks"][type(early_stop_callback)] == early_stop_callback_state
->>>>>>> 52526c20
 
     # ensure state is reloaded properly (assertion in the callback)
     early_stop_callback = EarlyStoppingTestRestore(early_stop_callback_state, monitor='train_loss')
